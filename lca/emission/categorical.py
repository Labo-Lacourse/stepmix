import numpy as np

from lca.emission.emission import Emission
from lca.utils import print_parameters


class Bernoulli(Emission):
    """Bernoulli (binary) emission model."""

    def m_step(self, X, resp):
        pis = X.T @ resp
        pis /= resp.sum(axis=0, keepdims=True)
        self.parameters['pis'] = pis

    def log_likelihood(self, X):
        # compute log emission probabilities
        pis = np.clip(self.parameters['pis'], 1e-15, 1 - 1e-15)  # avoid probabilities 0 or 1
        log_eps = X @ np.log(pis) + (1 - X) @ np.log(1 - pis)
        return log_eps

    def sample(self, class_no, n_samples):
        feature_weights = self.parameters['pis'][:, class_no].reshape((1, -1))
        K = feature_weights.shape[1]  # number of features
        X = (self.random_state.uniform(size=(n_samples, K)) < feature_weights).astype(int)
        return X

    def print_parameters(self, indent):
        print_parameters(self.parameters['pis'].T, 'Bernoulli', indent=indent, np_precision=4)

    @property
    def n_parameters(self):
        return self.parameters['pis'].shape[0] * self.parameters['pis'].shape[1]


class BernoulliNan(Bernoulli):
    """Bernoulli (binary) emission model supporting missing values (Full Information Maximum Likelihood)."""

    def m_step(self, X, resp):
        is_observed = ~np.isnan(X)

        # Replace all nans with 0
        X = np.nan_to_num(X)
        pis = X.T @ resp

        # Compute normalization factor over observed values for each feature
        for i in range(pis.shape[0]):
            resp_i = resp[is_observed[:, i]]
            pis[i] /= resp_i.sum(axis=0)

        self.parameters['pis'] = pis

    def log_likelihood(self, X):
        is_observed = ~np.isnan(X)

        # Replace all nans with 0
        X = np.nan_to_num(X)

        # compute log emission probabilities
        pis = np.clip(self.parameters['pis'], 1e-15, 1 - 1e-15)  # avoid probabilities 0 or 1
        log_eps = X @ np.log(pis) + ((1 - X) * is_observed) @ np.log(1 - pis)

        return log_eps


class Multinoulli(Emission):
    """Multinoulli (categorical) emission model."""

    def m_step(self, X, resp):
        pis = X.T @ resp
        pis /= resp.sum(axis=0, keepdims=True)
        pis = np.clip(pis, 1e-15, 1 - 1e-15)  # avoid probabilities 0 or 1
        self.parameters['pis'] = pis

    def log_likelihood(self, X):
        # compute log emission probabilities
<<<<<<< HEAD
        pis = np.clip(self.parameters['pis'], 1e-15, 1 - 1e-15)  # avoid probabilities 0 or 1
        n, K, L = X.shape  # n individuals, K features, L possible outcomes for each multinoulli
        K, C, L = pis.shape  # C latent classes
        log_eps = np.reshape(X, (n, K * L)) @ np.reshape(np.swapaxes(np.log(pis), 0, 1), (C, K * L)).T
=======
        #
        # n individuals, K features, L possible outcomes for each multinoulli. X[n,KL], pis[KL,C]
        # X[n,k*L+l]=1 if l is the observed outcome for the kth attribute of individual n
        # pis[k*L+l,c]=P[ X[n,k*L+l]=1 | n belongs to class c]
        #
        pis = np.clip(self.parameters['pis'], 1e-15, 1 - 1e-15)
        log_eps = X @ np.log(pis)
>>>>>>> d4367bb1
        return log_eps

    def sample(self, class_no, n_samples):
        pis = self.parameters['pis']
        KL, C = pis.shape
        L = 1 + np.where(np.isclose(np.cumsum(pis, axis=0)[:, 0], 1))[0][0]
        K = int(KL / L)
        feature_weights = pis[:, class_no].reshape(K,L)
        X = np.array([self.random_state.multinomial(1, feature_weights[k], size=n_samples) for k in range(K)])
<<<<<<< HEAD
        return X

    def print_parameters(self, indent):
        # TODO: after merge with Robin's branch
        raise NotImplementedError

    @property
    def n_parameters(self):
        # TODO: after merge with Robin's branch
        raise NotImplementedError
=======
        X = np.reshape(np.swapaxes(X, 0, 1), (n_samples, KL))
        return X
>>>>>>> d4367bb1
<|MERGE_RESOLUTION|>--- conflicted
+++ resolved
@@ -10,6 +10,7 @@
     def m_step(self, X, resp):
         pis = X.T @ resp
         pis /= resp.sum(axis=0, keepdims=True)
+        pis = np.clip(pis, 1e-15, 1 - 1e-15)  # avoid probabilities 0 or 1
         self.parameters['pis'] = pis
 
     def log_likelihood(self, X):
@@ -73,12 +74,6 @@
 
     def log_likelihood(self, X):
         # compute log emission probabilities
-<<<<<<< HEAD
-        pis = np.clip(self.parameters['pis'], 1e-15, 1 - 1e-15)  # avoid probabilities 0 or 1
-        n, K, L = X.shape  # n individuals, K features, L possible outcomes for each multinoulli
-        K, C, L = pis.shape  # C latent classes
-        log_eps = np.reshape(X, (n, K * L)) @ np.reshape(np.swapaxes(np.log(pis), 0, 1), (C, K * L)).T
-=======
         #
         # n individuals, K features, L possible outcomes for each multinoulli. X[n,KL], pis[KL,C]
         # X[n,k*L+l]=1 if l is the observed outcome for the kth attribute of individual n
@@ -86,7 +81,6 @@
         #
         pis = np.clip(self.parameters['pis'], 1e-15, 1 - 1e-15)
         log_eps = X @ np.log(pis)
->>>>>>> d4367bb1
         return log_eps
 
     def sample(self, class_no, n_samples):
@@ -96,7 +90,7 @@
         K = int(KL / L)
         feature_weights = pis[:, class_no].reshape(K,L)
         X = np.array([self.random_state.multinomial(1, feature_weights[k], size=n_samples) for k in range(K)])
-<<<<<<< HEAD
+        X = np.reshape(np.swapaxes(X, 0, 1), (n_samples, KL))
         return X
 
     def print_parameters(self, indent):
@@ -106,8 +100,4 @@
     @property
     def n_parameters(self):
         # TODO: after merge with Robin's branch
-        raise NotImplementedError
-=======
-        X = np.reshape(np.swapaxes(X, 0, 1), (n_samples, KL))
-        return X
->>>>>>> d4367bb1
+        raise NotImplementedError