--- conflicted
+++ resolved
@@ -591,8 +591,6 @@
         df = pd.concat(list_df)
 
         return df.set_index(["model", "model_name", "param", "class_no", "variable"])
-<<<<<<< HEAD
-=======
 
     def get_cw_df(self, x_names=None, y_names=None):
         """Get class weights as DataFrame with classes as columns.
@@ -656,7 +654,6 @@
             raise ValueError("No structural model fitted.")
         df = self.get_parameters_df(x_names, y_names).loc["structural"]
         return self._pivot_param(df, aggfunc=np.mean)  # Mean of one value if okay
->>>>>>> f878eba1
 
     def set_parameters(self, params):
         """Set parameters.
