# pyproject.toml

[build-system]
requires = ["flit_core >=3.2,<4"]
build-backend = "flit_core.buildapi"
#requires      = ["setuptools>=61.0.0", "wheel"]
#build-backend = "setuptools.build_meta"

[project]
name = "stepmix"
description = "A Python package for multi-step estimation of latent class models with measurement and structural components. The package can also be used to fit mixture models with various observed random variables."
readme = "README.md"
authors = [
    {name = "Sacha Morin", email = "sacha.morin@mila.quebec"},
    {name = "Robin Legault", email = "robin.legault@umontreal.ca"},
    {name = "Éric Lacourse", email = "eric.lacourse@umontreal.ca"},
]
dynamic = ["version"]
license = { file = "LICENSE" }
classifiers = [
    "License :: OSI Approved :: MIT License",
    "Programming Language :: Python",
    "Programming Language :: Python :: 3",
]
keywords = ["clustering", "mixtures", "lca", "em"]
dependencies = [
    "numpy",
    "pandas",
    "scikit_learn",
    "scipy"
]
requires-python = ">=3.7"

[project.optional-dependencies]
dev = ["black", "bumpver", "flit", "pytest", "sphinx", "sphinx-rtd-theme"]

[project.urls]
Homepage = "https://stepmix.readthedocs.io/en/latest/"

[tool.bumpver]
<<<<<<< HEAD
current_version = "0.1.0"
=======
current_version = "0.0.3"
>>>>>>> fd7c4282
version_pattern = "MAJOR.MINOR.PATCH"
commit_message = "bump version {old_version} -> {new_version}"
commit = true
tag = true
push = true

[tool.bumpver.file_patterns]
"pyproject.toml" = [
#    'version = "{version}"',
    'current_version = "{version}"',
]
"stepmix/__init__.py" = [
    '__version__ = "{version}"',
]

"docs/source/conf.py" = [
    'version = "{version}"',
]
<|MERGE_RESOLUTION|>--- conflicted
+++ resolved
@@ -38,11 +38,7 @@
 Homepage = "https://stepmix.readthedocs.io/en/latest/"
 
 [tool.bumpver]
-<<<<<<< HEAD
 current_version = "0.1.0"
-=======
-current_version = "0.0.3"
->>>>>>> fd7c4282
 version_pattern = "MAJOR.MINOR.PATCH"
 commit_message = "bump version {old_version} -> {new_version}"
 commit = true
