# Configuration file for the Sphinx documentation builder.

# -- Project information
import os
import sys

sys.path.insert(0, os.path.abspath("../.."))

project = "StepMix"
copyright = "2022, Labo-Lacourse"
author = "Sacha Morin, Robin Legault"

release = "0.0"
<<<<<<< HEAD
version = "0.1.0"
=======
version = "0.0.3"
>>>>>>> fd7c4282

# -- General configuration

extensions = [
    "sphinx.ext.napoleon",
    # 'numpydoc',
    "sphinx.ext.viewcode",
    "sphinx.ext.duration",
    "sphinx.ext.doctest",
    "sphinx.ext.autodoc",
    "sphinx.ext.autosummary",
    "sphinx.ext.intersphinx",
]

intersphinx_mapping = {
    "python": ("https://docs.python.org/3/", None),
    "sphinx": ("https://www.sphinx-doc.org/en/master/", None),
}
intersphinx_disabled_domains = ["std"]

templates_path = ["_templates"]

# -- Options for HTML output

html_theme = "sphinx_rtd_theme"

# -- Options for EPUB output
epub_show_urls = "footnote"
# numpydoc_show_class_members = False
# numpydoc_class_members_toctree = False
autodoc_default_flags = ["members"]
autosummary_generate = True<|MERGE_RESOLUTION|>--- conflicted
+++ resolved
@@ -11,11 +11,8 @@
 author = "Sacha Morin, Robin Legault"
 
 release = "0.0"
-<<<<<<< HEAD
 version = "0.1.0"
-=======
-version = "0.0.3"
->>>>>>> fd7c4282
+
 
 # -- General configuration
 
